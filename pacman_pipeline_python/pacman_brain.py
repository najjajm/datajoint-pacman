--- conflicted
+++ resolved
@@ -177,10 +177,127 @@
 
         # insert neuron PSTH
         self.insert1(key)
-<<<<<<< HEAD
         
 
-    # =================
+    def fetch_psths(
+        self,
+        fs: int=None,
+        soft_normalize: int=None,
+        mean_center: bool=False,
+        output_format: str='array',
+    ) -> (Any, Any, Any, List[dict], List[dict]):
+        """Fetch PSTHs.
+
+        Args:
+            fs (int, optional): Sample rate. If not None, or if different sample rates across recordings, resamples PSTHs to new rate. Defaults to None.
+            soft_normalize (int, optional): If not None, normalizes data with this value added to the firing rate range. Defaults to None.
+            mean_center (bool, optional): Whether to subtract the cross-condition mean from the responses. Defaults to False.
+            output_format (str, optional): Output data format. Options: 
+                * 'array' (N x CT) [Default]
+                * 'dict' (list of dictionaries per neuron/condition)
+                * 'list' (list of N x T arrays, one per condition)
+
+        Returns:
+            psths (Any): PSTHs in specified output format
+            condition_ids (Any): Condition IDs for each sample in X
+            condition_times (Any): Condition time value for each sample in X
+            condition_keys (List[dict]): List of condition keys in the dataset
+            neuron_keys (List[dict]): List of neuron keys in the dataset
+        """
+
+        # ensure that there is one PSTH per neuron/condition
+        neuron_condtion_keys = processing.Neuron.primary_key + pacman_acquisition.ConditionParams.primary_key
+        remaining_keys = list(set(self.primary_key) - set(neuron_condtion_keys))
+        
+        n_psths_per_condition = dj.U(*neuron_condtion_keys).aggr(self, count='count(*)')
+        assert not(n_psths_per_condition & 'count > 1'), 'More than one PSTH per neuron and condition. Check ' \
+            + (', '.join(['{}'] * len(remaining_keys))).format(*remaining_keys)
+
+        # get condition keys
+        condition_keys = pacman_acquisition.ConditionParams().get_common_attributes(self, include=['label','rank','time','force'])
+
+        # get neuron keys
+        neuron_keys = (processing.Neuron & self).fetch('KEY')
+
+        # remove standard errors from table
+        self = self.proj('neuron_psth')
+
+        # ensure matched sample rates across the population and with desired sample rate
+        unique_sample_rates = (dj.U('behavior_recording_sample_rate') & (acquisition.BehaviorRecording & self)) \
+            .fetch('behavior_recording_sample_rate')
+
+        if len(unique_sample_rates) > 1 or (fs is not None and not all(unique_sample_rates == fs)):
+
+            # use modal sample rate if multiple in dataset
+            if fs is None:
+                fs_mode, _ = scipy.stats.mode(unique_sample_rates)
+                fs = fs_mode[0]
+
+            # join psth table with condition table
+            self *= pacman_acquisition.Behavior.Condition.proj(t_old='condition_time')
+
+            psths = []
+            for cond_key in condition_keys:
+
+                # make new time vector
+                t_new, _ = pacman_acquisition.ConditionParams.target_force_profile(cond_key['condition_id'], fs)
+                cond_key.update(condition_time=t_new)
+
+                # fetch psth data
+                psth_data = [(self & cond_key & unit_key).fetch1() for unit_key in neuron_keys]
+
+                # interpolate psths to new timebase as needed
+                if fs is not None:
+                    [X.update(neuron_psth=np.interp(t_new, X['t_old'], X['neuron_psth'])) for X in psth_data];
+
+                # extract psths and append to list
+                psths.append(np.array([X['neuron_psth'] for X in psth_data]))
+
+        else:
+            # fetch psths and stack across units
+            psths = []
+            for cond_key in condition_keys:
+                psths.append(np.stack(
+                    [(self & cond_key & unit_key).fetch1('neuron_psth') for unit_key in neuron_keys]
+                ))
+
+        # label each time step in concatenated population vector with condition index
+        condition_ids = [(cond_key['condition_id'], ) * X.shape[1] for cond_key, X in zip(condition_keys, psths)]
+
+        # extract condition times from keys
+        condition_times = [cond_key['condition_time'] for cond_key in condition_keys]
+
+        # soft normalize
+        if soft_normalize is not None:
+            rate_range = np.hstack(psths).ptp(axis=1, keepdims=True)
+            psths = [X/(rate_range + soft_normalize) for X in psths]
+
+        # mean-center
+        if mean_center:
+            rate_mean = np.hstack(psths).mean(axis=1, keepdims=True)
+            psths = [X - rate_mean for X in psths]
+        
+        # format output
+        if output_format == 'array':
+
+            # stack output across conditions and times
+            psths = np.hstack(psths)
+            condition_ids = np.hstack(condition_ids)
+            condition_times = np.hstack(condition_times)
+
+        elif output_format == 'dict':
+
+            # aggregate data into a dict
+            psth_data = []
+            for cond_key, X in zip(condition_keys, psths):
+                for unit_key, Xi in zip(neuron_keys, X):
+                    psth_data.append(dict(cond_key, **unit_key, neuron_psth=Xi))
+
+            psths = psth_data
+
+        return psths, condition_ids, condition_times, condition_keys, neuron_keys
+
+        
     def plot_heat(
         self, 
         soft_normalize: int=5, 
@@ -480,126 +597,4 @@
             return fig
 
         # === RUN APP ===
-        app.run_server(mode=mode)
-
-=======
-
-
-    def fetch_psths(
-        self,
-        fs: int=None,
-        soft_normalize: int=None,
-        mean_center: bool=False,
-        output_format: str='array',
-    ) -> (Any, Any, Any, List[dict], List[dict]):
-        """Fetch PSTHs.
-
-        Args:
-            fs (int, optional): Sample rate. If not None, or if different sample rates across recordings, resamples PSTHs to new rate. Defaults to None.
-            soft_normalize (int, optional): If not None, normalizes data with this value added to the firing rate range. Defaults to None.
-            mean_center (bool, optional): Whether to subtract the cross-condition mean from the responses. Defaults to False.
-            output_format (str, optional): Output data format. Options: 
-                * 'array' (N x CT) [Default]
-                * 'dict' (list of dictionaries per neuron/condition)
-                * 'list' (list of N x T arrays, one per condition)
-
-        Returns:
-            psths (Any): PSTHs in specified output format
-            condition_ids (Any): Condition IDs for each sample in X
-            condition_times (Any): Condition time value for each sample in X
-            condition_keys (List[dict]): List of condition keys in the dataset
-            neuron_keys (List[dict]): List of neuron keys in the dataset
-        """
-
-        # ensure that there is one PSTH per neuron/condition
-        neuron_condtion_keys = processing.Neuron.primary_key + pacman_acquisition.ConditionParams.primary_key
-        remaining_keys = list(set(self.primary_key) - set(neuron_condtion_keys))
-        
-        n_psths_per_condition = dj.U(*neuron_condtion_keys).aggr(self, count='count(*)')
-        assert not(n_psths_per_condition & 'count > 1'), 'More than one PSTH per neuron and condition. Check ' \
-            + (', '.join(['{}'] * len(remaining_keys))).format(*remaining_keys)
-
-        # get condition keys
-        condition_keys = pacman_acquisition.ConditionParams().get_common_attributes(self, include=['label','rank','time','force'])
-
-        # get neuron keys
-        neuron_keys = (processing.Neuron & self).fetch('KEY')
-
-        # remove standard errors from table
-        self = self.proj('neuron_psth')
-
-        # ensure matched sample rates across the population and with desired sample rate
-        unique_sample_rates = (dj.U('behavior_recording_sample_rate') & (acquisition.BehaviorRecording & self)) \
-            .fetch('behavior_recording_sample_rate')
-
-        if len(unique_sample_rates) > 1 or (fs is not None and not all(unique_sample_rates == fs)):
-
-            # use modal sample rate if multiple in dataset
-            if fs is None:
-                fs_mode, _ = scipy.stats.mode(unique_sample_rates)
-                fs = fs_mode[0]
-
-            # join psth table with condition table
-            self *= pacman_acquisition.Behavior.Condition.proj(t_old='condition_time')
-
-            psths = []
-            for cond_key in condition_keys:
-
-                # make new time vector
-                t_new, _ = pacman_acquisition.ConditionParams.target_force_profile(cond_key['condition_id'], fs)
-                cond_key.update(condition_time=t_new)
-
-                # fetch psth data
-                psth_data = [(self & cond_key & unit_key).fetch1() for unit_key in neuron_keys]
-
-                # interpolate psths to new timebase as needed
-                if fs is not None:
-                    [X.update(neuron_psth=np.interp(t_new, X['t_old'], X['neuron_psth'])) for X in psth_data];
-
-                # extract psths and append to list
-                psths.append(np.array([X['neuron_psth'] for X in psth_data]))
-
-        else:
-            # fetch psths and stack across units
-            psths = []
-            for cond_key in condition_keys:
-                psths.append(np.stack(
-                    [(self & cond_key & unit_key).fetch1('neuron_psth') for unit_key in neuron_keys]
-                ))
-
-        # label each time step in concatenated population vector with condition index
-        condition_ids = [(cond_key['condition_id'], ) * X.shape[1] for cond_key, X in zip(condition_keys, psths)]
-
-        # extract condition times from keys
-        condition_times = [cond_key['condition_time'] for cond_key in condition_keys]
-
-        # soft normalize
-        if soft_normalize is not None:
-            rate_range = np.hstack(psths).ptp(axis=1, keepdims=True)
-            psths = [X/(rate_range + soft_normalize) for X in psths]
-
-        # mean-center
-        if mean_center:
-            rate_mean = np.hstack(psths).mean(axis=1, keepdims=True)
-            psths = [X - rate_mean for X in psths]
-        
-        # format output
-        if output_format == 'array':
-
-            # stack output across conditions and times
-            psths = np.hstack(psths)
-            condition_ids = np.hstack(condition_ids)
-            condition_times = np.hstack(condition_times)
-
-        elif output_format == 'dict':
-
-            # aggregate data into a dict
-            psth_data = []
-            for cond_key, X in zip(condition_keys, psths):
-                for unit_key, Xi in zip(neuron_keys, X):
-                    psth_data.append(dict(cond_key, **unit_key, neuron_psth=Xi))
-
-            psths = psth_data
-
-        return psths, condition_ids, condition_times, condition_keys, neuron_keys
->>>>>>> 4c08bba5
+        app.run_server(mode=mode)